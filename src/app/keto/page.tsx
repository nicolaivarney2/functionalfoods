--- conflicted
+++ resolved
@@ -2,7 +2,7 @@
 
 import Link from 'next/link'
 import { useState, useEffect } from 'react'
-import { ArrowRight, Target, TrendingDown, Users, Leaf, Brain, Zap, Sparkles, ChevronRight, Check, X, AlertCircle } from 'lucide-react'
+import { ArrowRight, Target, TrendingDown, Users, Leaf, Brain, Zap, Sparkles, ChevronRight } from 'lucide-react'
 
 export default function KetoPage() {
   const [isVisible, setIsVisible] = useState(false)
@@ -14,21 +14,13 @@
   return (
     <main className="min-h-screen bg-white overflow-hidden">
       {/* Hero Section */}
-      <section className="relative bg-gradient-to-br from-white via-purple-50/30 to-green-50/20 py-20 lg:py-28">
+      <section className="relative bg-gradient-to-br from-white via-purple-50/30 to-green-50/20 py-24 lg:py-32">
         <div className="absolute inset-0 opacity-40">
           <div className="absolute inset-0 bg-gradient-to-r from-purple-500/5 to-green-500/5"></div>
         </div>
         
         <div className="container relative">
           <div className={`text-center transition-all duration-1000 ${isVisible ? 'opacity-100 translate-y-0' : 'opacity-0 translate-y-8'}`}>
-<<<<<<< HEAD
-            <h1 className="text-4xl sm:text-5xl lg:text-6xl font-bold mb-6 text-gray-900 leading-tight">
-              Hvad er Keto?
-            </h1>
-            
-            <p className="text-lg sm:text-xl mb-8 text-gray-600 max-w-3xl mx-auto leading-relaxed">
-              Keto er en lav-kulhydrat, høj-fedt diæt der hjælper kroppen med at forbrænde fedt i stedet for kulhydrater. Det kan hjælpe med vægttab, stabilisere blodsukkeret og give dig bedre kontrol over din appetit.
-=======
             <div className="inline-flex items-center gap-2 bg-purple-100 text-purple-800 px-4 py-2 rounded-full text-sm font-medium mb-6 animate-pulse">
               <Sparkles className="w-4 h-4" />
               Keto mad til vægttab
@@ -44,17 +36,19 @@
             <p className="text-xl md:text-2xl mb-8 text-gray-600 max-w-4xl mx-auto leading-relaxed">
               Keto mad hjælper kroppen med at forbrænde fedt i stedet for kulhydrater.<br />
               <strong>Perfekt til hurtigt og effektivt vægttab - uden at savne dine favoritopskrifter.</strong>
->>>>>>> f3f8850d
             </p>
             
-            <p className="text-base text-gray-700 max-w-3xl mx-auto leading-relaxed mb-8">
-              På denne side kan du finde alt hvad du skal bruge, for at komme i gang med Keto i dag. Vi guider dig gennem grundprincipperne, hvad du skal spise, og hjælper dig med at finde ud af, om Keto er noget for dig.
-            </p>
-          </div>
-        </div>
-      </section>
-
-      {/* Navigation Cards - Keto vægttab og opskrifter */}
+            <div className="flex flex-col sm:flex-row gap-4 justify-center items-center mb-12">
+              <div className="text-sm text-gray-500 flex items-center gap-2">
+                <div className="w-2 h-2 bg-purple-500 rounded-full animate-pulse"></div>
+                Baseret på videnskab • 712 opskrifter • Gratis
+              </div>
+            </div>
+          </div>
+        </div>
+      </section>
+
+      {/* Navigation Cards */}
       <section className="py-20 bg-white">
         <div className="container">
           <div className={`text-center mb-16 transition-all duration-1000 delay-200 ${isVisible ? 'opacity-100 translate-y-0' : 'opacity-0 translate-y-8'}`}>
@@ -118,30 +112,12 @@
         </div>
       </section>
 
-      {/* What is Keto - Detailed Section */}
+      {/* What is Keto Section */}
       <section className="py-20 bg-gradient-to-br from-gray-50 to-purple-50/30">
         <div className="container">
-          <div className="max-w-5xl mx-auto">
-            <div className={`mb-12 transition-all duration-1000 delay-400 ${isVisible ? 'opacity-100 translate-y-0' : 'opacity-0 translate-y-8'}`}>
+          <div className="grid lg:grid-cols-2 gap-16 items-center">
+            <div className={`transition-all duration-1000 delay-500 ${isVisible ? 'opacity-100 translate-x-0' : 'opacity-0 -translate-x-8'}`}>
               <h2 className="text-4xl md:text-5xl font-bold mb-8 text-gray-900 leading-tight">
-<<<<<<< HEAD
-                Hvad er ketogen diæt?
-              </h2>
-              
-              <div className="prose prose-lg max-w-none text-gray-700 leading-relaxed space-y-6 mb-8">
-                <p>
-                  Ketogen diæt er en lav-kulhydrat, høj-fedt diæt der hjælper kroppen med at forbrænde fedt i stedet for kulhydrater. Det virker ved at lade kroppen skifte til en stofskiftetilstand, der kaldes ketose.
-                </p>
-
-                <p>
-                  Når du er i ketose, begynder kroppen at bruge glykogen først, derefter nedbryder den fedt til molekyler, der kaldes ketoner. Kort sagt, ketose forbrænder fedt som primær energikilde i stedet for kulhydrater. Resultatet er ofte vægttab, balanceret blodsukker og bedre kontrol over kroniske tilstande.
-                </p>
-
-                <p>
-                  For de fleste på Keto svarer det til omkring 25-50 gram kulhydrater om dagen. Kulhydrater som brød, pasta, kartofler, sukkersodavand og endda frugt nedbrydes til sukker og har stor indvirkning på dit blodsukkerniveau. Selvom protein og fedt også kan påvirke blodsukkerniveauet, har de meget mindre indvirkning end dit kulhydratindtag.
-                </p>
-              </div>
-=======
                 Hvad er 
                 <span className="text-transparent bg-clip-text bg-gradient-to-r from-purple-600 to-green-600">
                   keto diæt?
@@ -151,24 +127,14 @@
               <p className="text-xl text-gray-600 mb-8 leading-relaxed">
                 Keto diæt er en kost med et lavt antal kulhydrater, et moderat mængde protein og en høj mængde fedt, der hjælper kroppen med at forbrænde fedt i stedet for kulhydrater som energikilde.
               </p>
->>>>>>> f3f8850d
               
-              <div className="grid md:grid-cols-3 gap-6 mb-12">
+              <div className="space-y-6">
                 <div className="bg-purple-100 border border-purple-200 rounded-2xl p-6">
-                  <h4 className="font-semibold text-purple-800 mb-3 text-lg">Ketose</h4>
-                  <p className="text-purple-700 leading-relaxed">Når kroppen ikke har nok kulhydrater, begynder den at forbrænde fedt og producerer ketoner som energikilde.</p>
+                  <h4 className="font-semibold text-purple-800 mb-2">Ketose</h4>
+                  <p className="text-purple-700">Når kroppen ikke har nok kulhydrater, begynder den at forbrænde fedt og producerer ketoner som energikilde.</p>
                 </div>
                 
                 <div className="bg-green-100 border border-green-200 rounded-2xl p-6">
-<<<<<<< HEAD
-                  <h4 className="font-semibold text-green-800 mb-3 text-lg">Vægttab</h4>
-                  <p className="text-green-700 leading-relaxed">Keto kan hjælpe med hurtigt vægttab, især i starten, da kroppen tømmer glykogenlagerne.</p>
-                </div>
-                
-                <div className="bg-blue-100 border border-blue-200 rounded-2xl p-6">
-                  <h4 className="font-semibold text-blue-800 mb-3 text-lg">Stabil energi</h4>
-                  <p className="text-blue-700 leading-relaxed">Mange oplever mere stabil energi og færre sultfølelser på keto.</p>
-=======
                   <h4 className="font-semibold text-green-800 mb-2">Vægttab</h4>
                   <p className="text-green-700">Keto kan hjælpe med hurtigt vægttab, især i starten, da kroppen tømmer glykogenlagerne der binder vand. Så du taber 2-3 kg på de første par uger.</p>
                 </div>
@@ -176,14 +142,12 @@
                 <div className="bg-blue-100 border border-blue-200 rounded-2xl p-6">
                   <h4 className="font-semibold text-blue-800 mb-2">Stabil energi</h4>
                   <p className="text-blue-700">Mange oplever mere stabil energi og mindre sultfølelser på keto. Du er derfor ikke sulten hele tiden, og har alligevel godt med energi.</p>
->>>>>>> f3f8850d
-                </div>
-              </div>
-            </div>
-
-            {/* Macros Card */}
-            <div className={`transition-all duration-1000 delay-600 ${isVisible ? 'opacity-100 translate-y-0' : 'opacity-0 translate-y-8'}`}>
-              <div className="bg-white rounded-3xl p-8 shadow-2xl shadow-purple-500/10 border border-purple-100 max-w-2xl mx-auto">
+                </div>
+              </div>
+            </div>
+
+            <div className={`transition-all duration-1000 delay-700 ${isVisible ? 'opacity-100 translate-x-0' : 'opacity-0 translate-x-8'}`}>
+              <div className="bg-white rounded-3xl p-8 shadow-2xl shadow-purple-500/10 border border-purple-100">
                 <div className="flex items-center gap-4 mb-6">
                   <div className="w-12 h-12 bg-gradient-to-r from-purple-500 to-green-500 rounded-2xl flex items-center justify-center">
                     <Brain className="w-6 h-6 text-white" />
@@ -191,40 +155,6 @@
                   <h3 className="text-2xl font-bold text-gray-900">Keto makronæringsstoffer</h3>
                 </div>
                 
-<<<<<<< HEAD
-                <p className="text-gray-600 mb-6 text-sm">
-                  Generelt sigter de fleste på Keto efter denne makrofordeling – ideelt til vægttab:
-                </p>
-                
-                <div className="space-y-5">
-                  <div>
-                    <div className="flex justify-between items-center mb-2">
-                      <span className="text-gray-700 font-medium">Fedt</span>
-                      <span className="text-sm font-semibold text-gray-900">65-70%</span>
-                    </div>
-                    <div className="w-full h-3 bg-gray-200 rounded-full overflow-hidden">
-                      <div className="h-full bg-purple-500 rounded-full" style={{ width: '67.5%' }}></div>
-                    </div>
-                  </div>
-                  
-                  <div>
-                    <div className="flex justify-between items-center mb-2">
-                      <span className="text-gray-700 font-medium">Protein</span>
-                      <span className="text-sm font-semibold text-gray-900">25-30%</span>
-                    </div>
-                    <div className="w-full h-3 bg-gray-200 rounded-full overflow-hidden">
-                      <div className="h-full bg-green-500 rounded-full" style={{ width: '27.5%' }}></div>
-                    </div>
-                  </div>
-                  
-                  <div>
-                    <div className="flex justify-between items-center mb-2">
-                      <span className="text-gray-700 font-medium">Kulhydrater</span>
-                      <span className="text-sm font-semibold text-gray-900">5-10%</span>
-                    </div>
-                    <div className="w-full h-3 bg-gray-200 rounded-full overflow-hidden">
-                      <div className="h-full bg-blue-500 rounded-full" style={{ width: '7.5%' }}></div>
-=======
                 <div className="space-y-4">
                   <div className="flex justify-between items-center">
                     <span className="text-gray-600">Fedt</span>
@@ -253,273 +183,27 @@
                         <div className="w-[7px] h-2 bg-blue-500 rounded-full"></div>
                       </div>
                       <span className="text-sm font-medium text-gray-900">5-10%</span>
->>>>>>> f3f8850d
                     </div>
                   </div>
                 </div>
-
-                <div className="mt-6 pt-6 border-t border-gray-200">
-                  <p className="text-sm text-gray-600">
-                    Dette svarer typisk til <strong>20-50 gram kulhydrater om dagen</strong>, afhængigt af dit kalorieindtag og mål.
-                  </p>
-                </div>
-              </div>
-            </div>
-          </div>
-        </div>
-      </section>
-
-      {/* Why Keto for Weight Loss */}
+              </div>
+            </div>
+          </div>
+        </div>
+      </section>
+
+      {/* Benefits Section */}
       <section className="py-20 bg-white">
         <div className="container">
-          <div className="max-w-4xl mx-auto">
-            <div className={`mb-12 transition-all duration-1000 delay-700 ${isVisible ? 'opacity-100 translate-y-0' : 'opacity-0 translate-y-8'}`}>
-              <h2 className="text-4xl md:text-5xl font-bold mb-8 text-gray-900">
-                Hvorfor Keto til vægttab?
-              </h2>
-              
-              <div className="prose prose-lg max-w-none text-gray-700 leading-relaxed space-y-6">
-                <p>
-                  Mange prøver Keto, fordi de vil tabe sig eller kæmper med fedme. Keto hjælper med vægttab ved at hjælpe kroppen med at skifte til ketose, hvor den forbrænder fedt til energi i stedet for kulhydrater. Dette reducerer dit insulinniveau og øger nedbrydningen af fedt.
-                </p>
-
-                <p>
-                  Den lav-kulhydrat, høj-fedt tilgang er også god for mæthed. Fedt og protein er meget mættende, og mange rapporterer, at deres appetit er bedre kontrolleret på Keto end når de spiser kulhydratrige fødevarer. Det kan føre til lavere kalorieindtag og mere holdbart vægttab.
-                </p>
-
-                <p className="bg-green-50 rounded-xl p-6 border-l-4 border-green-600">
-                  <strong>Vægttab på Keto betyder ikke muskelmasse-tab.</strong> Ketose hjælper med at bevare din stofskiftehastighed, så du stadig forbrænder samme mængde kalorier, mens din vægt falder.
-                </p>
-
-                <p>
-                  Hvor meget vægt du kan tabe på Keto, afhænger af dit kalorieunderskud og andre vaner. Periodisk faste kan hjælpe med at gøre dit vægttab mere bæredygtigt og hjælpe dig med at holde dig i ketose. Styrketræning kan hjælpe dig med at bygge muskelmasse, som forbrænder flere kalorier i hvile.
-                </p>
-              </div>
-            </div>
-          </div>
-        </div>
-      </section>
-
-<<<<<<< HEAD
-      {/* What to Eat - Infographic Placeholders */}
-      <section className="py-20 bg-gradient-to-br from-gray-50 to-green-50/30">
-        <div className="container">
-          <div className="max-w-6xl mx-auto">
-            <div className={`mb-12 transition-all duration-1000 delay-800 ${isVisible ? 'opacity-100 translate-y-0' : 'opacity-0 translate-y-8'}`}>
-              <h2 className="text-4xl md:text-5xl font-bold mb-6 text-gray-900 text-center">
-                Hvad spiser man på Keto?
-              </h2>
-              <p className="text-xl text-gray-600 max-w-3xl mx-auto text-center mb-12">
-                Det er umuligt at liste alt, du kan spise på Keto, men her er nogle brede forslag til meget kulhydratfattige muligheder:
-              </p>
-            </div>
-
-            {/* Placeholder for "What to Eat" infographic */}
-            <div className={`mb-12 transition-all duration-1000 delay-900 ${isVisible ? 'opacity-100 translate-y-0' : 'opacity-0 translate-y-8'}`}>
-              <div className="bg-white rounded-2xl p-8 border-2 border-dashed border-gray-300 text-center">
-                <p className="text-gray-500 text-sm mb-4">Illustration: Infographic "What to Eat on a Keto Diet"</p>
-                <p className="text-gray-400 text-xs">Kategorier: Meats & proteins, Fruits, Dairy products, Vegetables, Dairy alternatives, Nuts & seeds, Fats & oils, Other</p>
-              </div>
-            </div>
-
-            {/* Food Categories - Text Version */}
-            <div className={`grid md:grid-cols-2 gap-8 mb-12 transition-all duration-1000 delay-1000 ${isVisible ? 'opacity-100 translate-y-0' : 'opacity-0 translate-y-8'}`}>
-              <div className="bg-white rounded-2xl p-6 border border-gray-200">
-                <h3 className="text-xl font-bold text-gray-900 mb-4 flex items-center gap-2">
-                  <Check className="w-6 h-6 text-green-600" />
-                  Kød og fisk
-                </h3>
-                <p className="text-gray-700 mb-3">
-                  Oksekød, kylling, kalkun, fisk, skaldyr, svinekød, æg, sojabønner og sojaproteiner.
-                </p>
-              </div>
-
-              <div className="bg-white rounded-2xl p-6 border border-gray-200">
-                <h3 className="text-xl font-bold text-gray-900 mb-4 flex items-center gap-2">
-                  <Check className="w-6 h-6 text-green-600" />
-                  Grøntsager
-                </h3>
-                <p className="text-gray-700 mb-3">
-                  Broccoli, zucchini, blomkål, bladgrøntsager, gul squash, hvidløg, peberfrugter, radiser, agurker, okra, champignoner, grønne bønner, gulerødder, selleri.
-                </p>
-              </div>
-
-              <div className="bg-white rounded-2xl p-6 border border-gray-200">
-                <h3 className="text-xl font-bold text-gray-900 mb-4 flex items-center gap-2">
-                  <Check className="w-6 h-6 text-green-600" />
-                  Mælkeprodukter
-                </h3>
-                <p className="text-gray-700 mb-3">
-                  Sur fløde, flødeost, fløde, ost. Eller usødtede plantemælker (soja, mandel, kokos).
-                </p>
-              </div>
-
-              <div className="bg-white rounded-2xl p-6 border border-gray-200">
-                <h3 className="text-xl font-bold text-gray-900 mb-4 flex items-center gap-2">
-                  <Check className="w-6 h-6 text-green-600" />
-                  Fedtstoffer og olier
-                </h3>
-                <p className="text-gray-700 mb-3">
-                  Smør, madolier, kokosolie, dyrefedt. Olivenolie, avocado, nødder og kerner er også gode valg.
-                </p>
-              </div>
-
-              <div className="bg-white rounded-2xl p-6 border border-gray-200">
-                <h3 className="text-xl font-bold text-gray-900 mb-4 flex items-center gap-2">
-                  <Check className="w-6 h-6 text-green-600" />
-                  Frugt (begrænset)
-                </h3>
-                <p className="text-gray-700 mb-3">
-                  Hindbær, jordbær, kokos, avocadoer, citroner, lime. De fleste frugter er for høje i kulhydrater.
-                </p>
-              </div>
-
-              <div className="bg-white rounded-2xl p-6 border border-gray-200">
-                <h3 className="text-xl font-bold text-gray-900 mb-4 flex items-center gap-2">
-                  <Check className="w-6 h-6 text-green-600" />
-                  Nødder og kerner
-                </h3>
-                <p className="text-gray-700 mb-3">
-                  Chiafrø, hørfrø, sesamfrø, mandler, valnødder, pekan, jordnødder, hasselnødder, macadamianødder.
-                </p>
-              </div>
-            </div>
-          </div>
-        </div>
-      </section>
-
-      {/* What to Avoid - Infographic Placeholder */}
-      <section className="py-20 bg-white">
-        <div className="container">
-          <div className="max-w-6xl mx-auto">
-            <div className={`mb-12 transition-all duration-1000 delay-1100 ${isVisible ? 'opacity-100 translate-y-0' : 'opacity-0 translate-y-8'}`}>
-              <h2 className="text-4xl md:text-5xl font-bold mb-6 text-gray-900 text-center">
-                Hvad skal man undgå på Keto?
-              </h2>
-              <p className="text-xl text-gray-600 max-w-3xl mx-auto text-center mb-12">
-                Fødevarer med højt kulhydratindhold bør undgås på Keto. Her er en liste over, hvad du bør begrænse eller springe over:
-              </p>
-            </div>
-
-            {/* Placeholder for "Foods to Avoid" infographic */}
-            <div className={`mb-12 transition-all duration-1000 delay-1200 ${isVisible ? 'opacity-100 translate-y-0' : 'opacity-0 translate-y-8'}`}>
-              <div className="bg-white rounded-2xl p-8 border-2 border-dashed border-gray-300 text-center">
-                <p className="text-gray-500 text-sm mb-4">Illustration: Infographic "Foods to Avoid on Keto"</p>
-                <p className="text-gray-400 text-xs">Kategorier: Meats & proteins (breaded/battered), Vegetables (potatoes, corn), Fruits (most), Grains, Sugary foods, Dairy (milk, yogurt), Other</p>
-              </div>
-            </div>
-
-            {/* Avoid Categories - Text Version */}
-            <div className={`grid md:grid-cols-2 gap-8 mb-12 transition-all duration-1000 delay-1300 ${isVisible ? 'opacity-100 translate-y-0' : 'opacity-0 translate-y-8'}`}>
-              <div className="bg-red-50 rounded-2xl p-6 border border-red-200">
-                <h3 className="text-xl font-bold text-gray-900 mb-4 flex items-center gap-2">
-                  <X className="w-6 h-6 text-red-600" />
-                  Korn og stivelse
-                </h3>
-                <p className="text-gray-700 mb-3">
-                  Brød, ris, pasta, havre, mel, majs, quinoa, tortillas, fladbrød, kiks, kager. Alle disse er meget høje i kulhydrater.
-                </p>
-              </div>
-
-              <div className="bg-red-50 rounded-2xl p-6 border border-red-200">
-                <h3 className="text-xl font-bold text-gray-900 mb-4 flex items-center gap-2">
-                  <X className="w-6 h-6 text-red-600" />
-                  Sukkerrige fødevarer
-                </h3>
-                <p className="text-gray-700 mb-3">
-                  Sukkersodavand, frugtjuice, sødede drikke, slik, cookies, kager, is, siraper, gele, honning.
-                </p>
-              </div>
-
-              <div className="bg-red-50 rounded-2xl p-6 border border-red-200">
-                <h3 className="text-xl font-bold text-gray-900 mb-4 flex items-center gap-2">
-                  <X className="w-6 h-6 text-red-600" />
-                  Visse grøntsager
-                </h3>
-                <p className="text-gray-700 mb-3">
-                  Kartofler, søde kartofler, majs, vintersquash, ærter. Disse er for høje i kulhydrater.
-                </p>
-              </div>
-
-              <div className="bg-red-50 rounded-2xl p-6 border border-red-200">
-                <h3 className="text-xl font-bold text-gray-900 mb-4 flex items-center gap-2">
-                  <X className="w-6 h-6 text-red-600" />
-                  De fleste frugter
-                </h3>
-                <p className="text-gray-700 mb-3">
-                  Æbler, bananer, mangos, kirsebær, druer, pærer, papaya. De fleste frugter er for høje i kulhydrater.
-                </p>
-              </div>
-
-              <div className="bg-red-50 rounded-2xl p-6 border border-red-200">
-                <h3 className="text-xl font-bold text-gray-900 mb-4 flex items-center gap-2">
-                  <X className="w-6 h-6 text-red-600" />
-                  Bestemte mælkeprodukter
-                </h3>
-                <p className="text-gray-700 mb-3">
-                  Almindelig mælk og yoghurt er for høje i kulhydrater. Kig efter fuldfedt alternativer.
-                </p>
-              </div>
-
-              <div className="bg-red-50 rounded-2xl p-6 border border-red-200">
-                <h3 className="text-xl font-bold text-gray-900 mb-4 flex items-center gap-2">
-                  <X className="w-6 h-6 text-red-600" />
-                  Andre
-                </h3>
-                <p className="text-gray-700 mb-3">
-                  Sødede kaffeflødeprodukter, balsamicoeddike, ketchup. Tjek altid ingredienslisten på pakkede fødevarer.
-                </p>
-              </div>
-            </div>
-
-            <div className={`bg-blue-50 rounded-2xl p-6 border-l-4 border-blue-600 transition-all duration-1000 delay-1400 ${isVisible ? 'opacity-100 translate-y-0' : 'opacity-0 translate-y-8'}`}>
-              <p className="text-gray-700 leading-relaxed">
-                <strong>Vigtigt:</strong> Tjek altid næringsetiketter på pakkede fødevarer for at sikre, at de er virkelig keto-venlige. Der er mange fødevarer, der indeholder flere kulhydrater end du forventer, især grøntsager, der ville blive betragtet som fine på en anden type diæt.
-              </p>
-            </div>
-          </div>
-        </div>
-      </section>
-
-      {/* Is Keto for You? */}
-      <section className="py-20 bg-gradient-to-br from-gray-50 to-purple-50/30">
-        <div className="container">
-          <div className="max-w-4xl mx-auto">
-            <div className={`mb-12 transition-all duration-1000 delay-1500 ${isVisible ? 'opacity-100 translate-y-0' : 'opacity-0 translate-y-8'}`}>
-              <h2 className="text-4xl md:text-5xl font-bold mb-8 text-gray-900 text-center">
-                Er Keto noget for dig?
-              </h2>
-              
-              <div className="prose prose-lg max-w-none text-gray-700 leading-relaxed space-y-6">
-                <p>
-                  Keto kan være en fantastisk måde at tabe sig på, forbedre dit stofskifte og få bedre kontrol over din appetit. Men det er vigtigt at forstå, at det kræver en omstilling og at du skal være klar til at ændre din måde at spise på.
-                </p>
-
-                <div className="bg-white rounded-2xl p-8 border-2 border-purple-200">
-                  <h3 className="text-xl font-bold text-gray-900 mb-4">Keto kan være godt for dig, hvis du:</h3>
-                  <ul className="space-y-3 text-gray-700">
-                    <li className="flex items-start gap-3">
-                      <Check className="w-5 h-5 text-green-600 mt-0.5 flex-shrink-0" />
-                      <span>Vil tabe dig uden at føle dig konstant sulten</span>
-                    </li>
-                    <li className="flex items-start gap-3">
-                      <Check className="w-5 h-5 text-green-600 mt-0.5 flex-shrink-0" />
-                      <span>Har brug for at stabilisere dit blodsukker</span>
-                    </li>
-                    <li className="flex items-start gap-3">
-                      <Check className="w-5 h-5 text-green-600 mt-0.5 flex-shrink-0" />
-                      <span>Kan lide at spise kød, fisk, æg og grøntsager</span>
-                    </li>
-                    <li className="flex items-start gap-3">
-                      <Check className="w-5 h-5 text-green-600 mt-0.5 flex-shrink-0" />
-                      <span>Er klar til at reducere kulhydrater markant</span>
-                    </li>
-                    <li className="flex items-start gap-3">
-                      <Check className="w-5 h-5 text-green-600 mt-0.5 flex-shrink-0" />
-                      <span>Har brug for struktur og klarhed i din kost</span>
-                    </li>
-                  </ul>
-=======
+          <div className={`text-center mb-16 transition-all duration-1000 delay-900 ${isVisible ? 'opacity-100 translate-y-0' : 'opacity-0 translate-y-8'}`}>
+            <h2 className="text-4xl md:text-5xl font-bold mb-6 text-gray-900">
+              Fordele ved keto
+            </h2>
+            <p className="text-xl text-gray-600 max-w-3xl mx-auto">
+              Ketogen diæt kan have mange positive effekter ud over vægttab.
+            </p>
+          </div>
+
           <div className="grid md:grid-cols-3 gap-8">
             {[
               {
@@ -548,36 +232,11 @@
               >
                 <div className={`w-16 h-16 ${item.color} rounded-2xl flex items-center justify-center text-white mb-6`}>
                   {item.icon}
->>>>>>> f3f8850d
-                </div>
-
-                <div className="bg-yellow-50 rounded-2xl p-8 border-2 border-yellow-200">
-                  <h3 className="text-xl font-bold text-gray-900 mb-4">Tal med din læge først, hvis du:</h3>
-                  <ul className="space-y-3 text-gray-700">
-                    <li className="flex items-start gap-3">
-                      <AlertCircle className="w-5 h-5 text-yellow-600 mt-0.5 flex-shrink-0" />
-                      <span>Har en diagnosticeret medicinsk tilstand (type 2 diabetes, højt blodtryk, epilepsi)</span>
-                    </li>
-                    <li className="flex items-start gap-3">
-                      <AlertCircle className="w-5 h-5 text-yellow-600 mt-0.5 flex-shrink-0" />
-                      <span>Har en historie med nyresten</span>
-                    </li>
-                    <li className="flex items-start gap-3">
-                      <AlertCircle className="w-5 h-5 text-yellow-600 mt-0.5 flex-shrink-0" />
-                      <span>Er gravid eller ammer</span>
-                    </li>
-                    <li className="flex items-start gap-3">
-                      <AlertCircle className="w-5 h-5 text-yellow-600 mt-0.5 flex-shrink-0" />
-                      <span>Tager receptpligtig medicin</span>
-                    </li>
-                  </ul>
-                </div>
-
-                <p className="text-center text-lg font-medium text-gray-900 bg-purple-50 rounded-xl p-6 border-l-4 border-purple-600">
-                  Når du er i tvivl, tal med din læge først. Keto kan være en game-changer for dit helbred, men det er vigtigt, at du starter en ny diæt ansvarligt.
-                </p>
-              </div>
-            </div>
+                </div>
+                <h3 className="text-2xl font-bold text-gray-900 mb-4">{item.title}</h3>
+                <p className="text-gray-600 leading-relaxed">{item.description}</p>
+              </div>
+            ))}
           </div>
         </div>
       </section>
@@ -648,29 +307,30 @@
         </div>
         
         <div className="container relative">
-          <div className={`text-center transition-all duration-1000 delay-1600 ${isVisible ? 'opacity-100 translate-y-0' : 'opacity-0 translate-y-8'}`}>
+          <div className={`text-center transition-all duration-1000 delay-1100 ${isVisible ? 'opacity-100 translate-y-0' : 'opacity-0 translate-y-8'}`}>
             <h2 className="text-4xl md:text-5xl font-bold mb-8 text-white leading-tight">
-              Klar til at komme i gang?
+              Start din keto-rejse i dag –<br />
+              <span className="text-purple-200">helt gratis</span>
             </h2>
             
             <p className="text-xl text-purple-100 mb-12 max-w-3xl mx-auto">
-              Udforsk vores dybdegående guide til vægttab med Keto, eller find opskrifter der passer til din ketogene livsstil.
+              Udforsk vores 712 ketogene opskrifter og lær alt om keto vægttab.
             </p>
             
             <div className="flex flex-col sm:flex-row gap-4 justify-center items-center">
               <Link 
+                href="/keto/opskrifter" 
+                className="group bg-white text-purple-600 px-8 py-4 rounded-2xl font-semibold text-lg hover:shadow-2xl hover:shadow-white/25 transition-all duration-300 transform hover:-translate-y-1 flex items-center gap-2"
+              >
+                Se keto opskrifter
+                <ArrowRight className="w-5 h-5 group-hover:translate-x-1 transition-transform" />
+              </Link>
+              
+              <Link 
                 href="/keto/vægttab" 
-                className="group bg-white text-purple-600 px-8 py-4 rounded-2xl font-semibold text-lg hover:shadow-2xl hover:shadow-white/25 transition-all duration-300 transform hover:-translate-y-1 flex items-center gap-2"
+                className="group bg-white/20 text-white px-8 py-4 rounded-2xl font-semibold text-lg hover:bg-white/30 transition-all duration-300 transform hover:-translate-y-1 flex items-center gap-2"
               >
                 Lær om keto vægttab
-                <ArrowRight className="w-5 h-5 group-hover:translate-x-1 transition-transform" />
-              </Link>
-              
-              <Link 
-                href="/keto/opskrifter" 
-                className="group bg-white/20 text-white px-8 py-4 rounded-2xl font-semibold text-lg hover:bg-white/30 transition-all duration-300 transform hover:-translate-y-1 flex items-center gap-2"
-              >
-                Se keto opskrifter
                 <ArrowRight className="w-5 h-5 group-hover:translate-x-1 transition-transform" />
               </Link>
             </div>
