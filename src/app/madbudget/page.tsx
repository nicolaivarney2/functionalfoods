--- conflicted
+++ resolved
@@ -2,26 +2,6 @@
 
 import { useState, useEffect } from 'react'
 import { Calendar, Users, Settings, Heart, ShoppingCart, TrendingUp, Share2, Plus, X, ChefHat, Coffee, Utensils, ChevronDown, ChevronLeft, ChevronRight, Minus, Search } from 'lucide-react'
-<<<<<<< HEAD
-
-// Types for basisvarer functionality
-interface BasisvarerProduct {
-  id: number
-  quantity: number
-  notes?: string
-  created_at: string
-  product: {
-    id: number
-    name: string
-    category: string
-    price: number
-    unit: string
-    image_url?: string
-    store: string
-    is_on_sale: boolean
-    original_price?: number
-  }
-=======
 import { createSupabaseClient } from '@/lib/supabase'
 
 // Use the same Supabase client as the rest of the app
@@ -35,7 +15,6 @@
   unit: string
   notes?: string
   created_at: string
->>>>>>> a8ccb087
 }
 
 interface Product {
@@ -232,19 +211,9 @@
   const [showCostSavings, setShowCostSavings] = useState(true)
   
   // Basisvarer state
-<<<<<<< HEAD
-  const [basisvarer, setBasisvarer] = useState<BasisvarerProduct[]>([])
-  const [showBasisvarerModal, setShowBasisvarerModal] = useState(false)
-  const [categories, setCategories] = useState<Category[]>([])
-  const [selectedCategory, setSelectedCategory] = useState('all')
-  const [products, setProducts] = useState<Product[]>([])
-  const [productSearchQuery, setProductSearchQuery] = useState('')
-  const [loadingProducts, setLoadingProducts] = useState(false)
-=======
   const [basisvarer, setBasisvarer] = useState<BasisvarerIngredient[]>([])
   const [showBasisvarerModal, setShowBasisvarerModal] = useState(false)
   const [productSearchQuery, setProductSearchQuery] = useState('')
->>>>>>> a8ccb087
   const [loadingBasisvarer, setLoadingBasisvarer] = useState(false)
 
   // Load basisvarer on component mount
@@ -252,31 +221,12 @@
     loadBasisvarer()
   }, [])
 
-<<<<<<< HEAD
-  // Load categories when modal opens
-  useEffect(() => {
-    if (showBasisvarerModal) {
-      loadCategories()
-    }
-  }, [showBasisvarerModal])
-
-  // Load products when category or search changes
-  useEffect(() => {
-    if (showBasisvarerModal) {
-      loadProducts()
-    }
-  }, [selectedCategory, productSearchQuery, showBasisvarerModal])
-=======
   // No need to load categories or products for ingredient-based basisvarer
->>>>>>> a8ccb087
 
   // API functions
   const loadBasisvarer = async () => {
     setLoadingBasisvarer(true)
     try {
-<<<<<<< HEAD
-      const response = await fetch('/api/basisvarer')
-=======
       const { data: { session }, error: sessionError } = await supabase.auth.getSession()
       
       // --- TEMPORARY LOGGING ---
@@ -297,7 +247,6 @@
           'Authorization': `Bearer ${session.access_token}`
         }
       })
->>>>>>> a8ccb087
       if (response.ok) {
         const data = await response.json()
         setBasisvarer(data.basisvarer || [])
@@ -309,59 +258,6 @@
     }
   }
 
-<<<<<<< HEAD
-  const loadCategories = async () => {
-    try {
-      const response = await fetch('/api/products/search', { method: 'POST' })
-      if (response.ok) {
-        const data = await response.json()
-        setCategories(data.categories || [])
-      }
-    } catch (error) {
-      console.error('Error loading categories:', error)
-    }
-  }
-
-  const loadProducts = async () => {
-    setLoadingProducts(true)
-    try {
-      const params = new URLSearchParams({
-        category: selectedCategory,
-        limit: '20',
-        offset: '0'
-      })
-      
-      if (productSearchQuery) {
-        params.append('search', productSearchQuery)
-      }
-
-      const response = await fetch(`/api/products/search?${params}`)
-      if (response.ok) {
-        const data = await response.json()
-        setProducts(data.products || [])
-      }
-    } catch (error) {
-      console.error('Error loading products:', error)
-    } finally {
-      setLoadingProducts(false)
-    }
-  }
-
-  const addToBasisvarer = async (product: Product) => {
-    try {
-      const response = await fetch('/api/basisvarer', {
-        method: 'POST',
-        headers: { 'Content-Type': 'application/json' },
-        body: JSON.stringify({ product_id: product.id })
-      })
-      
-      if (response.ok) {
-        const data = await response.json()
-        setBasisvarer(prev => [data.basisvarer, ...prev])
-      }
-    } catch (error) {
-      console.error('Error adding to basisvarer:', error)
-=======
   // Removed loadCategories and loadProducts - not needed for ingredient-based basisvarer
 
   const addToBasisvarer = async (ingredientName: string) => {
@@ -425,16 +321,11 @@
       }
     } catch (error) {
       console.error('Error updating basisvarer quantity:', error)
->>>>>>> a8ccb087
     }
   }
 
   const removeFromBasisvarer = async (basisvarerId: number) => {
     try {
-<<<<<<< HEAD
-      const response = await fetch(`/api/basisvarer?id=${basisvarerId}`, {
-        method: 'DELETE'
-=======
       const { data: { session } } = await supabase.auth.getSession()
       if (!session) {
         alert('Du skal være logget ind for at fjerne basisvarer')
@@ -446,7 +337,6 @@
         headers: {
           'Authorization': `Bearer ${session.access_token}`
         }
->>>>>>> a8ccb087
       })
       
       if (response.ok) {
@@ -671,30 +561,6 @@
                     </div>
                   ) : (
                     <div className="space-y-3">
-<<<<<<< HEAD
-                      {/* Show first 3-5 items */}
-                      {basisvarer.slice(0, 4).map(item => (
-                        <div key={item.id} className="flex items-center justify-between p-3 bg-gray-50 rounded-lg">
-                          <div className="flex-1">
-                            <div className="text-sm font-medium text-gray-900">{item.product.name}</div>
-                            <div className="text-xs text-gray-500 flex items-center space-x-2">
-                              <span>{item.product.category}</span>
-                              <span>•</span>
-                              <span>{item.product.price.toFixed(2)} kr</span>
-                              <span>•</span>
-                              <span>{item.product.store}</span>
-                            </div>
-                          </div>
-                          <button
-                            onClick={() => removeFromBasisvarer(item.id)}
-                            className="text-red-500 hover:text-red-700 p-1"
-                            title="Fjern fra basisvarer"
-                          >
-                            <Minus size={16} />
-                          </button>
-                        </div>
-                      ))}
-=======
                   {/* Show first 3-5 items */}
         {basisvarer.slice(0, 4).map(item => (
           <div key={item.id} className="flex items-center justify-between p-3 bg-gray-50 rounded-lg">
@@ -728,7 +594,6 @@
             </div>
           </div>
         ))}
->>>>>>> a8ccb087
                       
                       {/* Show "show more" if there are more items */}
                       {basisvarer.length > 4 && (
@@ -1346,23 +1211,13 @@
       {/* Basisvarer Modal */}
       {showBasisvarerModal && (
         <div className="fixed inset-0 bg-black bg-opacity-50 flex items-center justify-center z-50">
-<<<<<<< HEAD
-          <div className="bg-white rounded-lg p-6 max-w-4xl w-full mx-4 max-h-[90vh] overflow-y-auto">
-            <div className="flex items-center justify-between mb-6">
-              <h3 className="text-2xl font-semibold text-gray-900">Tilføj til basisvarer</h3>
-=======
           <div className="bg-white rounded-lg p-6 max-w-md w-full mx-4">
             <div className="flex items-center justify-between mb-6">
               <h3 className="text-2xl font-semibold text-gray-900">Tilføj ingrediens til basisvarer</h3>
->>>>>>> a8ccb087
               <button
                 onClick={() => {
                   setShowBasisvarerModal(false)
                   setProductSearchQuery('')
-<<<<<<< HEAD
-                  setSelectedCategory('all')
-=======
->>>>>>> a8ccb087
                 }}
                 className="text-gray-400 hover:text-gray-600 p-2"
               >
@@ -1370,101 +1225,6 @@
               </button>
             </div>
 
-<<<<<<< HEAD
-            {/* Search and Category Filters */}
-            <div className="mb-6 space-y-4">
-              <div className="flex flex-col sm:flex-row gap-4">
-                <div className="flex-1">
-                  <div className="relative">
-                    <Search size={20} className="absolute left-3 top-1/2 transform -translate-y-1/2 text-gray-400" />
-                    <input
-                      type="text"
-                      placeholder="Søg efter produkter..."
-                      value={productSearchQuery}
-                      onChange={(e) => setProductSearchQuery(e.target.value)}
-                      className="w-full pl-10 pr-4 py-3 border border-gray-300 rounded-lg focus:ring-2 focus:ring-blue-500 focus:border-transparent"
-                    />
-                  </div>
-                </div>
-                <div className="flex gap-2">
-                  <select
-                    value={selectedCategory}
-                    onChange={(e) => setSelectedCategory(e.target.value)}
-                    className="px-4 py-3 border border-gray-300 rounded-lg focus:ring-2 focus:ring-blue-500 focus:border-transparent"
-                  >
-                    <option value="all">Alle kategorier</option>
-                    {categories.map(category => (
-                      <option key={category.slug} value={category.name}>
-                        {category.name}
-                      </option>
-                    ))}
-                  </select>
-                </div>
-              </div>
-            </div>
-            
-            {/* Products Grid */}
-            {loadingProducts ? (
-              <div className="text-center py-8">
-                <div className="text-gray-500">Indlæser produkter...</div>
-              </div>
-            ) : products.length === 0 ? (
-              <div className="text-center py-8 text-gray-500">
-                <ShoppingCart size={48} className="mx-auto mb-4 text-gray-300" />
-                <p>Ingen produkter fundet</p>
-                <p className="text-sm">Prøv at ændre søgning eller kategori</p>
-              </div>
-            ) : (
-              <div className="grid grid-cols-1 md:grid-cols-2 gap-4">
-                {products.map(product => (
-                  <div
-                    key={product.id}
-                    className="border border-gray-200 rounded-lg p-4 hover:border-blue-300 hover:shadow-md transition-all"
-                  >
-                    <div className="flex items-start justify-between mb-3">
-                      <div className="flex-1">
-                        <h4 className="font-medium text-gray-900 text-sm mb-1">
-                          {product.name}
-                        </h4>
-                        <div className="text-xs text-gray-500 mb-2">
-                          {product.category} • {product.store}
-                        </div>
-                        <div className="flex items-center space-x-2">
-                          <span className="font-bold text-gray-900">
-                            {product.price.toFixed(2)} kr
-                          </span>
-                          {product.is_on_sale && product.original_price && (
-                            <span className="text-xs text-red-600 line-through">
-                              {product.original_price.toFixed(2)} kr
-                            </span>
-                          )}
-                          <span className="text-xs text-gray-500">
-                            per {product.unit}
-                          </span>
-                        </div>
-                      </div>
-                      {product.image_url && (
-                        <div className="w-12 h-12 bg-gray-100 rounded-lg ml-3 flex-shrink-0">
-                          <img
-                            src={product.image_url}
-                            alt={product.name}
-                            className="w-full h-full object-cover rounded-lg"
-                          />
-                        </div>
-                      )}
-                    </div>
-                    
-                    <button
-                      onClick={() => addToBasisvarer(product)}
-                      className="w-full bg-blue-600 hover:bg-blue-700 text-white py-2 px-4 rounded-lg text-sm font-medium transition-colors"
-                    >
-                      Tilføj til basisvarer
-                    </button>
-                  </div>
-                ))}
-              </div>
-            )}
-=======
             {/* Simple ingredient input */}
             <div className="mb-6">
               <div className="relative">
@@ -1501,7 +1261,6 @@
                 Tilføj "{productSearchQuery || 'ingrediens'}" til basisvarer
               </button>
             </div>
->>>>>>> a8ccb087
           </div>
         </div>
       )}
